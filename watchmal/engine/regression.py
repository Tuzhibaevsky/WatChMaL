--- conflicted
+++ resolved
@@ -25,15 +25,9 @@
             Value to divide target values by
         """
         # create the directory for saving the log and dump files
-<<<<<<< HEAD
-        super().__init__(truth_key, model, rank, gpu, dump_path)
+        super().__init__(truth_key, model, rank, device, dump_path)
         self.output_center = torch.tensor(output_center).to(self.device)
         self.output_scale = torch.tensor(output_scale).to(self.device)
-=======
-        super().__init__(truth_key, model, rank, device, dump_path)
-        self.output_center = output_center
-        self.output_scale = output_scale
->>>>>>> 333e422e
 
     def forward(self, train=True):
         """
